--- conflicted
+++ resolved
@@ -2,15 +2,11 @@
 
 use crate::cmds::{CommandFlags, Value};
 
-<<<<<<< HEAD
+
 // pub trait FunctionInput: AbiEncode + std::fmt::Debug {}
 
 #[derive(Debug, Clone)]
-pub struct FunctionCall {
-=======
-#[derive(Debug)]
 pub struct FunctionCall<'a> {
->>>>>>> ee6ffab3
     pub(crate) address: Address,
     pub(crate) selector: [u8; 4],
     pub(crate) flags: CommandFlags,
